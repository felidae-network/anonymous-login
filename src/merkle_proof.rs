--- conflicted
+++ resolved
@@ -84,44 +84,28 @@
     pub fn assign(
         &self,
         mut layouter: impl Layouter<F>,
-<<<<<<< HEAD
         inputs: Vec<F>,
     ) -> Result<AssignedCell<F, F>, Error> {
         layouter.assign_region(
             || "entire table, c = if b==0 {a} else {a+b}",
-=======
-        nrows: usize,
-    ) -> Result<AssignedCell<F, F>, Error> {
-        layouter.assign_region(
-            || "entire table",
->>>>>>> 17685211
             |mut region| {
                 let is_zero_chip = IsZeroChip::construct(self.config.is_zero.clone());
 
                 self.config.selector.enable(&mut region, 0)?;
 
                 let mut a_cell = region.assign_advice_from_instance(
-<<<<<<< HEAD
+
                     || "a",
-=======
-                    || "f(0)",
->>>>>>> 17685211
                     self.config.instance,
                     0,
                     self.config.col_a,
                     0,
                 )?;
-<<<<<<< HEAD
+
                 // b = 0; // in first row
                 let mut b_cell = region.assign_advice(
                     || "b",
-=======
-
-                let mut b_cell = region.assign_advice_from_instance(
-                    || "f(1)",
-                    self.config.instance,
-                    1,
->>>>>>> 17685211
+
                     self.config.col_b,
                     0,
                     || Value::known(F::zero()),
@@ -131,7 +115,6 @@
                     || "a + b",
                     self.config.col_c,
                     0,
-<<<<<<< HEAD
                     || a_cell.value().copied(),
                 )?;
                 is_zero_chip.assign(&mut region, 0, b_cell.value().copied())?;
@@ -139,19 +122,13 @@
                 for row in 1..(inputs.len() - 1) {
                     self.config.selector.enable(&mut region, row)?;
 
-=======
-                    || a_cell.value().copied() + b_cell.value(),
-                )?;
-                for row in 1..nrows {
-                    self.config.selector.enable(&mut region, row)?;
->>>>>>> 17685211
                     // Copy the value from c in previous row to a in current row
                     a_cell = c_cell.copy_advice(|| "a", &mut region, self.config.col_a, row)?;
 
                     b_cell = region.assign_advice_from_instance(
                         || "b",
                         self.config.instance,
-<<<<<<< HEAD
+
                         row,
                         self.config.col_b,
                         row,
@@ -165,19 +142,7 @@
                     };
 
                     c_cell = region.assign_advice(|| "c", self.config.col_c, row, || value)?;
-=======
-                        row + 1,
-                        self.config.col_b,
-                        row,
-                    )?;
-
-                    c_cell = region.assign_advice(
-                        || "c",
-                        self.config.col_c,
-                        row,
-                        || a_cell.value().copied() + b_cell.value(),
-                    )?;
->>>>>>> 17685211
+
                 }
                 Ok(c_cell)
             },
@@ -218,15 +183,10 @@
     ) -> Result<(), Error> {
         let chip = MerkleChip::construct(config);
 
-<<<<<<< HEAD
+
         let c_cell = chip.assign(layouter.namespace(|| "entire table 1"), self.inputs.clone())?;
         //last element in the input is the root hash
         chip.expose_public(layouter.namespace(|| "out"), &c_cell, self.inputs.len() - 1)?;
-=======
-        let c_cell = chip.assign(layouter.namespace(|| "entire table 1"), 3)?;
-
-        chip.expose_public(layouter.namespace(|| "out"), &c_cell, 4)?;
->>>>>>> 17685211
 
         Ok(())
     }
@@ -248,7 +208,6 @@
         let c = Fp::from(7); // F[2]
         let d = Fp::from(26); // F[3]
         let out = Fp::from(36); // F[4]
-<<<<<<< HEAD
 
         let public_input = vec![a, b, c, d, out];
         let circuit = MyCircuit {
@@ -260,14 +219,11 @@
         // or
         assert_eq!(prover.verify(), Ok(()));
     }
-=======
->>>>>>> 17685211
 
     #[test]
     fn merkle_example_smaller() {
         let k = 4;
 
-<<<<<<< HEAD
         let a = Fp::from(1); // F[0]
         let b = Fp::from(2); // F[1]
         let c = Fp::from(7); // F[2]
@@ -277,19 +233,14 @@
         let circuit = MyCircuit {
             inputs: public_input.clone(),
         };
-=======
-        let public_input = vec![a, b, c, d, out];
->>>>>>> 17685211
+
 
         let prover = MockProver::run(k, &circuit, vec![public_input.clone()]).unwrap();
         prover.assert_satisfied();
         // or
         assert_eq!(prover.verify(), Ok(()));
     }
-<<<<<<< HEAD
-=======
-
->>>>>>> 17685211
+
     #[test]
     fn merkle_example_fails_on_wrong_root() {
         let k = 4;
@@ -299,7 +250,6 @@
         let c = Fp::from(7); // F[2]
         let d = Fp::from(26); // F[3]
         let out = Fp::from(37); // F[4]     // correct is 36
-<<<<<<< HEAD
 
         let public_input = vec![a, b, c, d, out];
         let circuit = MyCircuit {
@@ -308,15 +258,7 @@
 
         let prover = MockProver::run(k, &circuit, vec![public_input.clone()]).unwrap();
 
-=======
-
-        let circuit = MyCircuit(PhantomData);
-
-        let public_input = vec![a, b, c, d, out];
-
-        let prover = MockProver::run(k, &circuit, vec![public_input.clone()]).unwrap();
-
->>>>>>> 17685211
+
         assert_ne!(prover.verify(), Ok(()));
         //TODO! match the exact error
     }
